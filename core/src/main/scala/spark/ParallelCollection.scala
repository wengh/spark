package spark

import scala.collection.immutable.NumericRange
import scala.collection.mutable.ArrayBuffer
import scala.collection.Map

private[spark] class ParallelCollectionSplit[T: ClassManifest](
    val rddId: Long,
    val slice: Int,
    values: Seq[T])
  extends Split with Serializable {

  def iterator: Iterator[T] = values.iterator

  override def hashCode(): Int = (41 * (41 + rddId) + slice).toInt

  override def equals(other: Any): Boolean = other match {
    case that: ParallelCollectionSplit[_] => (this.rddId == that.rddId && this.slice == that.slice)
    case _ => false
  }

  override val index: Int = slice
}

private[spark] class ParallelCollection[T: ClassManifest](
<<<<<<< HEAD
    @transient sc : SparkContext,
=======
    sc: SparkContext,
>>>>>>> 5e51b889
    @transient data: Seq[T],
    numSlices: Int,
    locationPrefs : Map[Int,Seq[String]])
  extends RDD[T](sc, Nil) {
  // TODO: Right now, each split sends along its full data, even if later down the RDD chain it gets
  // cached. It might be worthwhile to write the data to a file in the DFS and read it in the split
  // instead. UPDATE: With the new changes to enable checkpointing, this an be done.

  @transient
  val splits_ = {
    val slices = ParallelCollection.slice(data, numSlices).toArray
    slices.indices.map(i => new ParallelCollectionSplit(id, i, slices(i))).toArray
  }

  override def splits = splits_.asInstanceOf[Array[Split]]

<<<<<<< HEAD
  override def compute(s: Split) = s.asInstanceOf[ParallelCollectionSplit[T]].iterator
  
  override def preferredLocations(s: Split): Seq[String] = {
    locationPrefs.get(splits_.indexOf(s)) match {
      case Some(s) => s
      case _ => Nil
    }
  }
=======
  override def compute(s: Split, taskContext: TaskContext) =
    s.asInstanceOf[ParallelCollectionSplit[T]].iterator

  override def preferredLocations(s: Split): Seq[String] = Nil

  override val dependencies: List[Dependency[_]] = Nil
>>>>>>> 5e51b889
}

private object ParallelCollection {
  /**
   * Slice a collection into numSlices sub-collections. One extra thing we do here is to treat Range
   * collections specially, encoding the slices as other Ranges to minimize memory cost. This makes
   * it efficient to run Spark over RDDs representing large sets of numbers.
   */
  def slice[T: ClassManifest](seq: Seq[T], numSlices: Int): Seq[Seq[T]] = {
    if (numSlices < 1) {
      throw new IllegalArgumentException("Positive number of slices required")
    }
    seq match {
      case r: Range.Inclusive => {
        val sign = if (r.step < 0) {
          -1
        } else {
          1
        }
        slice(new Range(
            r.start, r.end + sign, r.step).asInstanceOf[Seq[T]], numSlices)
      }
      case r: Range => {
        (0 until numSlices).map(i => {
          val start = ((i * r.length.toLong) / numSlices).toInt
          val end = (((i+1) * r.length.toLong) / numSlices).toInt
          new Range(r.start + start * r.step, r.start + end * r.step, r.step)
        }).asInstanceOf[Seq[Seq[T]]]
      }
      case nr: NumericRange[_] => { // For ranges of Long, Double, BigInteger, etc
        val slices = new ArrayBuffer[Seq[T]](numSlices)
        val sliceSize = (nr.size + numSlices - 1) / numSlices // Round up to catch everything
        var r = nr
        for (i <- 0 until numSlices) {
          slices += r.take(sliceSize).asInstanceOf[Seq[T]]
          r = r.drop(sliceSize)
        }
        slices
      }
      case _ => {
        val array = seq.toArray  // To prevent O(n^2) operations for List etc
        (0 until numSlices).map(i => {
          val start = ((i * array.length.toLong) / numSlices).toInt
          val end = (((i+1) * array.length.toLong) / numSlices).toInt
          array.slice(start, end).toSeq
        })
      }
    }
  }
}<|MERGE_RESOLUTION|>--- conflicted
+++ resolved
@@ -23,11 +23,7 @@
 }
 
 private[spark] class ParallelCollection[T: ClassManifest](
-<<<<<<< HEAD
     @transient sc : SparkContext,
-=======
-    sc: SparkContext,
->>>>>>> 5e51b889
     @transient data: Seq[T],
     numSlices: Int,
     locationPrefs : Map[Int,Seq[String]])
@@ -44,24 +40,18 @@
 
   override def splits = splits_.asInstanceOf[Array[Split]]
 
-<<<<<<< HEAD
-  override def compute(s: Split) = s.asInstanceOf[ParallelCollectionSplit[T]].iterator
-  
+
+  override def compute(s: Split, context: TaskContext) =
+    s.asInstanceOf[ParallelCollectionSplit[T]].iterator
+
   override def preferredLocations(s: Split): Seq[String] = {
     locationPrefs.get(splits_.indexOf(s)) match {
       case Some(s) => s
       case _ => Nil
     }
   }
-=======
-  override def compute(s: Split, taskContext: TaskContext) =
-    s.asInstanceOf[ParallelCollectionSplit[T]].iterator
+}
 
-  override def preferredLocations(s: Split): Seq[String] = Nil
-
-  override val dependencies: List[Dependency[_]] = Nil
->>>>>>> 5e51b889
-}
 
 private object ParallelCollection {
   /**
